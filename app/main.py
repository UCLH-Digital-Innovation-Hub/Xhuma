--- conflicted
+++ resolved
@@ -49,7 +49,6 @@
 
 @app.get("/", response_class=HTMLResponse, include_in_schema=False)
 async def root():
-<<<<<<< HEAD
     return """
     <html>
         <head>
@@ -74,8 +73,6 @@
     bundle_id = await gpconnect(nhsno)
 
     return redis_client.get(bundle_id["document_id"])
-=======
-    return {"message": "hello world"}
 
 @app.get("/jwk")
 async def get_jwk():
@@ -84,7 +81,7 @@
         key = json.load(jwk_file)
     return key
 
->>>>>>> e09cbfee
+
 
 @app.get("/gpconnect/{nhsno}")
 async def gpconnect(nhsno: int):
