"""
Redis Connection Module

This module provides Redis connection functionality for the Xhuma middleware service.
It implements a stateless caching strategy using Redis for temporary storage of:
- CCDA documents
- PDS lookup results
- SDS endpoint information
- NHS number to CEID mappings

The Redis connection is configured through environment variables and includes:
- Connection pooling
- Error handling
- Automatic reconnection
- Memory monitoring
"""

import os
import time
from typing import Optional, Union, Dict, Any
from functools import wraps

import redis
from redis.connection import ConnectionPool
from redis.exceptions import RedisError, ConnectionError
import logging

# Configure logging
logger = logging.getLogger(__name__)

# Redis connection configuration
REDIS_HOST = os.getenv("REDIS_HOST", "redis")
REDIS_PORT = int(os.getenv("REDIS_PORT", 6379))
REDIS_DB = int(os.getenv("REDIS_DB", 0))
REDIS_PASSWORD = os.getenv("REDIS_PASSWORD")

# Connection pool configuration
POOL_MAX_CONNECTIONS = 10
POOL_TIMEOUT = 20
SOCKET_TIMEOUT = 5
SOCKET_CONNECT_TIMEOUT = 5
MAX_RETRIES = 3
RETRY_DELAY = 1  # seconds

def retry_on_connection_error(max_retries: int = MAX_RETRIES, delay: int = RETRY_DELAY):
    """Decorator to retry Redis operations on connection errors."""
    def decorator(func):
        @wraps(func)
        def wrapper(*args, **kwargs):
            last_error = None
            for attempt in range(max_retries):
                try:
                    return func(*args, **kwargs)
                except (ConnectionError, TimeoutError) as e:
                    last_error = e
                    if attempt < max_retries - 1:
                        time.sleep(delay)
                        logger.warning(f"Retrying Redis operation, attempt {attempt + 2}/{max_retries}")
            logger.error(f"Redis operation failed after {max_retries} attempts: {str(last_error)}")
            raise last_error
        return wrapper
    return decorator

class RedisClient:
    """Redis client with connection pooling and error handling."""
    
    def __init__(self):
        """Initialize Redis client with connection pool."""
        self._pool = ConnectionPool(
            host=REDIS_HOST,
            port=REDIS_PORT,
            db=REDIS_DB,
            password=REDIS_PASSWORD,
<<<<<<< HEAD
            decode_responses=True,  # Keep as bytes for MIME data
            socket_timeout=5,  # 5 second timeout
            socket_connect_timeout=5,
=======
            max_connections=POOL_MAX_CONNECTIONS,
            socket_timeout=SOCKET_TIMEOUT,
            socket_connect_timeout=SOCKET_CONNECT_TIMEOUT,
>>>>>>> 49be1177
            retry_on_timeout=True,
            decode_responses=False  # Keep as bytes for MIME data
        )
        self._client = redis.Redis(
            connection_pool=self._pool,
            socket_timeout=SOCKET_TIMEOUT,
            retry_on_timeout=True
        )

    @retry_on_connection_error()
    def ping(self) -> bool:
        """Test Redis connection."""
        return self._client.ping()

    @retry_on_connection_error()
    def get(self, key: str) -> Optional[bytes]:
        """Get value for key with automatic retry."""
        return self._client.get(key)

    @retry_on_connection_error()
    def setex(self, key: str, time: int, value: Union[str, bytes]) -> bool:
        """Set key-value pair with expiry time."""
        return self._client.setex(key, time, value)

    @retry_on_connection_error()
    def delete(self, *keys: str) -> int:
        """Delete one or more keys."""
        return self._client.delete(*keys)

    @retry_on_connection_error()
    def keys(self, pattern: str = "*") -> list:
        """Get keys matching pattern."""
        return self._client.keys(pattern)

    @retry_on_connection_error()
    def info(self) -> Dict[str, Any]:
        """Get Redis server information."""
        return self._client.info()

    def get_cache_info(self) -> dict:
        """Get cache statistics and memory usage."""
        try:
            info = self.info()
            total_keys = self._client.dbsize()
            memory_used = info.get("used_memory", 0)
            total_memory = info.get("maxmemory", 0)
            
            stats = {
                "total_keys": total_keys,
                "memory_used": memory_used,
                "memory_limit": total_memory,
                "memory_usage_percent": (memory_used / total_memory * 100) if total_memory else 0,
                "connected_clients": info.get("connected_clients", 0),
                "hit_rate": info.get("keyspace_hits", 0) / 
                           (info.get("keyspace_hits", 0) + info.get("keyspace_misses", 1))
            }
            
            # Log warning if memory usage is high
            if stats["memory_usage_percent"] > 80:
                logger.warning(f"Redis memory usage is high: {stats['memory_usage_percent']:.1f}%")
                
            return stats
        except RedisError as e:
            logger.error(f"Failed to retrieve cache information: {str(e)}")
            return {"error": str(e)}

    def close(self):
        """Close all connections in the pool."""
        self._pool.disconnect()

# Create global Redis client instance
redis_client = RedisClient()

def get_cached_data(key: str) -> Optional[bytes]:
    """Retrieve cached data for a given key."""
    try:
        return redis_client.get(key)
    except RedisError as e:
        logger.error(f"Error retrieving cached data: {str(e)}")
        return None

def cache_data(key: str, value: Union[str, bytes], expiry: int = 3600) -> bool:
    """Cache data with expiry time."""
    try:
        return redis_client.setex(key, expiry, value)
    except RedisError as e:
        logger.error(f"Error caching data: {str(e)}")
        return False

def clear_cache(pattern: str = "*") -> bool:
    """Clear cache entries matching pattern."""
    try:
        keys = redis_client.keys(pattern)
        if keys:
            return bool(redis_client.delete(*keys))
        return True
    except RedisError as e:
        logger.error(f"Error clearing cache: {str(e)}")
        return False<|MERGE_RESOLUTION|>--- conflicted
+++ resolved
@@ -15,15 +15,16 @@
 - Memory monitoring
 """
 
+import logging
 import os
 import time
-from typing import Optional, Union, Dict, Any
 from functools import wraps
+from typing import Any, Dict, Optional, Union
+
+from redis.connection import ConnectionPool
+from redis.exceptions import ConnectionError, RedisError
 
 import redis
-from redis.connection import ConnectionPool
-from redis.exceptions import RedisError, ConnectionError
-import logging
 
 # Configure logging
 logger = logging.getLogger(__name__)
@@ -42,8 +43,10 @@
 MAX_RETRIES = 3
 RETRY_DELAY = 1  # seconds
 
+
 def retry_on_connection_error(max_retries: int = MAX_RETRIES, delay: int = RETRY_DELAY):
     """Decorator to retry Redis operations on connection errors."""
+
     def decorator(func):
         @wraps(func)
         def wrapper(*args, **kwargs):
@@ -55,15 +58,22 @@
                     last_error = e
                     if attempt < max_retries - 1:
                         time.sleep(delay)
-                        logger.warning(f"Retrying Redis operation, attempt {attempt + 2}/{max_retries}")
-            logger.error(f"Redis operation failed after {max_retries} attempts: {str(last_error)}")
+                        logger.warning(
+                            f"Retrying Redis operation, attempt {attempt + 2}/{max_retries}"
+                        )
+            logger.error(
+                f"Redis operation failed after {max_retries} attempts: {str(last_error)}"
+            )
             raise last_error
+
         return wrapper
+
     return decorator
+
 
 class RedisClient:
     """Redis client with connection pooling and error handling."""
-    
+
     def __init__(self):
         """Initialize Redis client with connection pool."""
         self._pool = ConnectionPool(
@@ -71,22 +81,16 @@
             port=REDIS_PORT,
             db=REDIS_DB,
             password=REDIS_PASSWORD,
-<<<<<<< HEAD
-            decode_responses=True,  # Keep as bytes for MIME data
-            socket_timeout=5,  # 5 second timeout
-            socket_connect_timeout=5,
-=======
             max_connections=POOL_MAX_CONNECTIONS,
             socket_timeout=SOCKET_TIMEOUT,
             socket_connect_timeout=SOCKET_CONNECT_TIMEOUT,
->>>>>>> 49be1177
             retry_on_timeout=True,
-            decode_responses=False  # Keep as bytes for MIME data
+            decode_responses=False,  # Keep as bytes for MIME data
         )
         self._client = redis.Redis(
             connection_pool=self._pool,
             socket_timeout=SOCKET_TIMEOUT,
-            retry_on_timeout=True
+            retry_on_timeout=True,
         )
 
     @retry_on_connection_error()
@@ -126,21 +130,25 @@
             total_keys = self._client.dbsize()
             memory_used = info.get("used_memory", 0)
             total_memory = info.get("maxmemory", 0)
-            
+
             stats = {
                 "total_keys": total_keys,
                 "memory_used": memory_used,
                 "memory_limit": total_memory,
-                "memory_usage_percent": (memory_used / total_memory * 100) if total_memory else 0,
+                "memory_usage_percent": (memory_used / total_memory * 100)
+                if total_memory
+                else 0,
                 "connected_clients": info.get("connected_clients", 0),
-                "hit_rate": info.get("keyspace_hits", 0) / 
-                           (info.get("keyspace_hits", 0) + info.get("keyspace_misses", 1))
+                "hit_rate": info.get("keyspace_hits", 0)
+                / (info.get("keyspace_hits", 0) + info.get("keyspace_misses", 1)),
             }
-            
+
             # Log warning if memory usage is high
             if stats["memory_usage_percent"] > 80:
-                logger.warning(f"Redis memory usage is high: {stats['memory_usage_percent']:.1f}%")
-                
+                logger.warning(
+                    f"Redis memory usage is high: {stats['memory_usage_percent']:.1f}%"
+                )
+
             return stats
         except RedisError as e:
             logger.error(f"Failed to retrieve cache information: {str(e)}")
@@ -150,8 +158,10 @@
         """Close all connections in the pool."""
         self._pool.disconnect()
 
+
 # Create global Redis client instance
 redis_client = RedisClient()
+
 
 def get_cached_data(key: str) -> Optional[bytes]:
     """Retrieve cached data for a given key."""
@@ -161,6 +171,7 @@
         logger.error(f"Error retrieving cached data: {str(e)}")
         return None
 
+
 def cache_data(key: str, value: Union[str, bytes], expiry: int = 3600) -> bool:
     """Cache data with expiry time."""
     try:
@@ -168,6 +179,7 @@
     except RedisError as e:
         logger.error(f"Error caching data: {str(e)}")
         return False
+
 
 def clear_cache(pattern: str = "*") -> bool:
     """Clear cache entries matching pattern."""
