--- conflicted
+++ resolved
@@ -19,20 +19,14 @@
 
 import xmltodict
 from fastapi import APIRouter, HTTPException, Request, Response
-<<<<<<< HEAD
-=======
 from fastapi.routing import APIRoute
 from starlette.background import BackgroundTask
->>>>>>> e10bc7c8
 
 from ..ccda.helpers import clean_soap, validateNHSnumber
 from ..pds.pds import lookup_patient
 from ..redis_connect import redis_connect
 from .responses import iti_38_response, iti_39_response, iti_47_response
 
-<<<<<<< HEAD
-router = APIRouter(prefix="/SOAP")
-=======
 
 def log_info(req_body, res_body, client_ip, method, url, status_code):
     """
@@ -85,7 +79,6 @@
 
 logging.basicConfig(filename="info.log", level=logging.INFO)
 
->>>>>>> e10bc7c8
 client = redis_connect()
 
 # SOAP namespace definitions
@@ -101,12 +94,6 @@
 )
 
 
-<<<<<<< HEAD
-@router.post("/iti41")
-async def iti41(equest: Request):
-    # Response(content=data, media_type="application/xml")
-    pass
-=======
 @router.post("/iti47")
 async def iti47(request: Request):
     """
@@ -222,7 +209,6 @@
         raise HTTPException(
             status_code=400, detail=f"Content type {content_type} not supported"
         )
->>>>>>> e10bc7c8
 
 
 @router.post("/iti39")
@@ -245,11 +231,7 @@
         HTTPException: For invalid content type, missing document ID, or document not found
     """
     content_type = request.headers["Content-Type"]
-<<<<<<< HEAD
-    if content_type == "application/xml":
-=======
     if "application/soap+xml" in content_type:
->>>>>>> e10bc7c8
         body = await request.body()
         envelope = clean_soap(body)
         try:
@@ -264,7 +246,7 @@
         if document is not None:
             message_id = envelope["Header"]["MessageID"]
             data = await iti_39_response(message_id, document_id, document)
-            return Response(content=data, media_type="application/xml")
+            return Response(content=data, media_type="application/soap+xml")
         else:
             raise HTTPException(
                 status_code=404,
@@ -273,29 +255,4 @@
     else:
         raise HTTPException(
             status_code=400, detail=f"Content type {content_type} not supported"
-<<<<<<< HEAD
-        )
-
-
-@router.post("/iti38")
-async def iti38(request: Request):
-    content_type = request.headers["Content-Type"]
-    if content_type == "application/xml":
-        body = await request.body()
-        envelope = clean_soap(body)
-        soap_body = envelope["Body"]
-        slots = soap_body["AdhocQueryRequest"]["AdhocQuery"]["Slot"]
-        query_id = soap_body["AdhocQueryRequest"]["AdhocQuery"]["@id"]
-        patient_id = next(
-            x["ValueList"]["Value"]
-            for x in slots
-            if x["@name"] == "$XDSDocumentEntryPatientId"
-        )
-        data = await iti_38_response(patient_id, query_id)
-        return Response(content=data, media_type="application/xml")
-    else:
-        raise HTTPException(
-            status_code=400, detail=f"Content type {content_type} not supported"
-=======
->>>>>>> e10bc7c8
         )