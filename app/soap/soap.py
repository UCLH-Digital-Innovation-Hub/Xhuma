import json
import logging
from typing import Any, Callable, Dict
from urllib.request import Request

import xmltodict
from fastapi import APIRouter, HTTPException, Request, Response
from fastapi.routing import APIRoute
<<<<<<< HEAD
from typing import Callable, Dict, Any
=======
>>>>>>> 9214ef37
from starlette.background import BackgroundTask

from ..ccda.helpers import clean_soap
from ..redis_connect import redis_connect
from .responses import iti_38_response, iti_39_response, iti_47_response
from ..pds.pds import lookup_patient


def log_info(req_body, res_body):
    logging.info(req_body)
    logging.info(res_body)


class LoggingRoute(APIRoute):
    def get_route_handler(self) -> Callable:
        original_route_handler = super().get_route_handler()

        async def custom_route_handler(request: Request) -> Response:
            req_body = await request.body()
            response = await original_route_handler(request)
            tasks = response.background

            task = BackgroundTask(log_info, req_body, response.body)

            # check if the original response had background tasks already assigned to it
            if tasks:
                tasks.add_task(task)  # add the new task to the tasks list
                response.background = tasks
            else:
                response.background = task

            return response

        return custom_route_handler


router = APIRouter(prefix="/SOAP", route_class=LoggingRoute)
<<<<<<< HEAD
logging.basicConfig(filename='info.log', level=logging.INFO)
=======
logging.basicConfig(filename="info.log", level=logging.DEBUG)
>>>>>>> 9214ef37
client = redis_connect()

NAMESPACES = (
    {
        "http://www.w3.org/2003/05/soap-envelope": None,
        "http://www.w3.org/2005/08/addressing": None,
        "urn:oasis:names:tc:ebxml-regrep:xsd:query:3.0": None,
        "urn:oasis:names:tc:ebxml-regrep:xsd:rim:3.0": None,
        "urn:ihe:iti:xds-b:2007": None,
    },
)


@router.post("/iti47")
async def iti47(request: Request):
    content_type = request.headers["Content-Type"]
    if "application/soap+xml" in content_type:
        body = await request.body()
        envelope = clean_soap(body)
        query_params = envelope["Body"]["PRPA_IN201305UV02"]["controlActProcess"]["queryByParameter"]["parameterList"]
        #for each query parameter fir the patient id with the root for nhsno
        for param in query_params["livingSubjectId"]:
            print(param)
            if param["value"]["@root"] == "2.16.840.1.113883.2.1.4.1":
                nhsno = param["value"]["@extension"]
        #if theres no nhsno then raise an error
        if not nhsno:
            raise HTTPException(status_code=400, detail=f"Invalid request, no nhs number found")

        patient = await lookup_patient(nhsno)
        #if the patient is not found then raise an error
        if not patient:
            print("Patient not found")
        else:
            print(patient)
            

        data = await iti_47_response(envelope["Header"]["MessageID"], patient, envelope["Body"]["PRPA_IN201305UV02"]["controlActProcess"]["queryByParameter"])
        return Response(content=data, media_type="application/soap+xml")
    else:
        raise HTTPException(
            status_code=400, detail=f"Content type {content_type} not supported"
        )


@router.post("/iti39")
async def iti39(request: Request):
    content_type = request.headers["Content-Type"]
    if "application/soap+xml" in content_type:
        body = await request.body()
        envelope = clean_soap(body)
        try:
            document_id = envelope["Body"]["RetrieveDocumentSetRequest"][
                "DocumentRequest"
            ]["DocumentUniqueId"]
        except:
            raise HTTPException(status_code=404, detail=f"DocumentUniqueId not found")

        document = client.get(document_id)
        if document is not None:
            # return ITI39 response
            message_id = envelope["Header"]["MessageID"]
            data = await iti_39_response(message_id, document_id, document)
            return Response(content=data, media_type="application/soap+xml")
        else:
            raise HTTPException(
                status_code=404,
                detail=f"Document with Id {document_id} not found or is empty",
            )
    else:
        raise HTTPException(
            status_code=400, detail=f"Content type {content_type} not supported"
        )


@router.post("/iti38")
async def iti38(request: Request):
    content_type = request.headers["Content-Type"]
    if "application/soap+xml" in content_type:
        body = await request.body()
        envelope = clean_soap(body)
        soap_body = envelope["Body"]
        slots = soap_body["AdhocQueryRequest"]["AdhocQuery"]["Slot"]
        query_id = soap_body["AdhocQueryRequest"]["AdhocQuery"]["@id"]
        patient_id = next(
            x["ValueList"]["Value"]
            for x in slots
            if x["@name"] == "$XDSDocumentEntryPatientId"
        )
        data = await iti_38_response(patient_id, query_id)
        return Response(content=data, media_type="application/xml")
    else:
        raise HTTPException(
            status_code=400, detail=f"Content type {content_type} not supported"
        )<|MERGE_RESOLUTION|>--- conflicted
+++ resolved
@@ -6,10 +6,7 @@
 import xmltodict
 from fastapi import APIRouter, HTTPException, Request, Response
 from fastapi.routing import APIRoute
-<<<<<<< HEAD
-from typing import Callable, Dict, Any
-=======
->>>>>>> 9214ef37
+
 from starlette.background import BackgroundTask
 
 from ..ccda.helpers import clean_soap
@@ -47,11 +44,9 @@
 
 
 router = APIRouter(prefix="/SOAP", route_class=LoggingRoute)
-<<<<<<< HEAD
-logging.basicConfig(filename='info.log', level=logging.INFO)
-=======
+
 logging.basicConfig(filename="info.log", level=logging.DEBUG)
->>>>>>> 9214ef37
+
 client = redis_connect()
 
 NAMESPACES = (
