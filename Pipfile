[[source]]
url = "https://pypi.python.org/simple"
verify_ssl = true
name = "pypi"

[packages]
fastapi = "*"
requests-oauthlib = "*"
"fhir.resources" = "*"
beautifulsoup4 = "*"
pydantic = "*"
pyjwt = "*"
httpx = "*"
<<<<<<< HEAD
fhirclient = "*"
xmltodict = "*"
=======
isort = "*"
xmltodict = "*"
uvicorn = {extras = ["standard"], version = "*"}
fhirclient = "~=3.0.0"
redis = "*"
>>>>>>> bbda34c3

[dev-packages]
black = "*"
websockets = "*"
pre-commit = "*"

[requires]
python_version = "3.10"<|MERGE_RESOLUTION|>--- conflicted
+++ resolved
@@ -11,16 +11,11 @@
 pydantic = "*"
 pyjwt = "*"
 httpx = "*"
-<<<<<<< HEAD
-fhirclient = "*"
-xmltodict = "*"
-=======
 isort = "*"
 xmltodict = "*"
 uvicorn = {extras = ["standard"], version = "*"}
 fhirclient = "~=3.0.0"
 redis = "*"
->>>>>>> bbda34c3
 
 [dev-packages]
 black = "*"
